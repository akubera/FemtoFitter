--- conflicted
+++ resolved
@@ -13,14 +13,9 @@
     parser.add_argument("input",
                         help="file to fit")
     parser.add_argument("-o", "--output",
-<<<<<<< HEAD
-                        default=None,
-                        help="Output json file")
-=======
                         nargs='?',
                         default=None,
-                        help="output fitresult json file")
->>>>>>> 2eff95d5
+                        help="Output fitresult json file")
     parser.add_argument("--mrc-path",
                         nargs='?',
                         default=False,
@@ -48,23 +43,14 @@
 
     input_path = Path(args.input)
 
-<<<<<<< HEAD
-    if args.output is None:
-=======
     if args.output:
         dest = args.output
     else:
->>>>>>> 2eff95d5
         dest_filename = "fitres-%s.json" % input_path.name
         dest_dir = Path("fit-results")
         dest_dir.mkdir(exist_ok=True, parents=True)
         dest = dest_dir / dest_filename
-<<<<<<< HEAD
         # todo: Check if dest exists and warn user?
-    else:
-        dest = args.output
-=======
->>>>>>> 2eff95d5
 
     if args.mrc_path == 'True':
         mrc_path = True
