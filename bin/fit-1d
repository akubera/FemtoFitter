#!/usr/bin/env python
#
# fit-1d
#
"""
Fits 1D histograms
"""

from typing import Optional, Tuple, List, Generator

import sys
import json
import asyncio

from pathlib import Path
from pprint import pprint
from datetime import datetime
from dataclasses import dataclass
from concurrent.futures import ProcessPoolExecutor

from stumpy.utils import walk_matching
import pandas as pd
from tqdm import tqdm

if '' not in sys.path:
    sys.path.insert(0, '')

from femtofitter import PathQuery
from femtofitter.fit import get_configuration_json


def arg_parser():
    from argparse import ArgumentParser
    parser = ArgumentParser()
    parser.add_argument("input",
                        help="file to fit")
    parser.add_argument("-o", "--output",
                        nargs='?',
                        default=None,
                        help="Output fitresult json file")
    parser.add_argument("--chi2",
                        action='store_true',
                        help="Fit with chi2 instead of LogLikelihood")
    parser.add_argument("--limit",
                        type=int,
                        default=None,
                        help="limit input count")
    parser.add_argument("--ratio-minimum",
                        type=float,
                        default=0.0,
                        help="Limit correlation function")
    parser.add_argument("--fitrange",
                        type=float,
                        default=0.40,
                        help="Qinv limit of the fit")
    parser.add_argument("--mrc-path",
                        nargs='?',
                        default=False,
                        help="Path to Momentum Resolution Correction, format is <filename:cfg>")
    parser.add_argument("--fitter",
                        default='FitterGauss1D',
                        help="Name of fitter class")
    parser.add_argument("--fsi",
                        default='FsiKFile',
                        help="Name of fsi class")
    parser.add_argument("--fsi-args",
                        default=(),
                        nargs='*',
                        help="Arguments used to build fsi object")
    parser.add_argument("--threads",
                        default=None,
                        type=int,
                        help="Number of parallel processes to run")
    return parser


def main(argv=None):
    if argv is None:
        argv = sys.argv[1:]
    args = arg_parser().parse_args(argv)

    import ROOT

    try:
        getattr(ROOT, args.fitter)
    except AttributeError:
        print(f"Could not load fitter class {args.fitter!r}", file=sys.stderr)
        return 1

    from ROOT import TFile
    from stumpy.utils import walk_matching

    output_path = args.output

    tfile = TFile(args.input)
    data = find_fit_data(tfile, args)

    loop = asyncio.get_event_loop()
    executor = ProcessPoolExecutor()

    timestamp = datetime.now()
    results = loop.run_until_complete(run_fits(data, executor))
    duration = datetime.now() - timestamp

    print("Returned", results)

    df = pd.DataFrame(results)
    output_data = {
            'filename': args.input,
            'timestamp': timestamp.isoformat(timespec='milliseconds'),
            'duration': duration.total_seconds() / 60,
            'command': sys.argv,
            'df': df.to_dict(orient='records'),
            'config': get_configuration_json(tfile, data),
            }

    if output_path:
        with open(output_path, 'w') as outfile:
            json.dump(output_data, outfile, indent=True)
        print("Output written to", output_path)
    else:
        pprint(output_data)


def find_fit_data(tfile, args):
    """
    Load data file and find available analyses results
    """

    pathquery = PathQuery('*', 'cfg*', '*', '*', '*', '*')
    pattern = pathquery.as_path()

    paths = []
    for path, _ in walk_matching(tfile, pattern):
        query = PathQuery.From(path)
        paths.append(query)

    params = RunFitParams.From(args)
    for p in paths:
        yield params(pathquery=p)


async def run_fits(params, executor, loop=None, cb=None):
    from asyncio import wait, FIRST_COMPLETED

    if loop is None:
        loop = asyncio.get_event_loop()

<<<<<<< HEAD
    pending = [await loop.run_in_executor(executor, run_fit, p) for p in params]

    finished = set()
=======
    pending = [loop.run_in_executor(executor, run_fit, p) for p in params]
    finished = []
>>>>>>> 7a6cbddb

    with tqdm(total=len(pending)) as pbar:
        while pending:
            done, pending = await wait(pending,
                                       loop=loop,
                                       return_when=FIRST_COMPLETED)
            finished.extend([r.result() for r in done])
            if cb:
                for job in done:
                    cb(job)
            pbar.update(len(done))

    return finished


@dataclass
class RunFitParams:
    filename: Path
    pathquery: PathQuery
    fitter_classname: str
    fit_range: float
    fsi_classname: str
    fsi_args: Tuple[str]
    mrc_path: Optional[str] = None
    fit_chi2: bool = False

    @classmethod
    def From(cls, args):
        if isinstance(args, list):
            return [cls.From(a) for a in args]

        return cls(
            filename=args.input,
            pathquery=None,
            fitter_classname=args.fitter,
            fit_range=args.fitrange,
            fsi_classname=args.fsi,
            fsi_args=args.fsi_args,
            mrc_path=args.mrc_path,
            fit_chi2=args.chi2,
        )

    def __call__(self, **kwargs):
        from copy import copy
        p = copy(self)

        for k, v in kwargs.items():
            setattr(p, k, v)

        return p


def run_fit(params: RunFitParams) -> Optional[dict]:
    """
    Run 1D fit
    """
    import ROOT

    # tfile = ROOT.TFile.Open(str(params.filename.absolute()))
    tfile = ROOT.TFile.Open(params.filename)
    tdir = tfile.Get(params.pathquery.as_path())

    try:
        fittercls = getattr(ROOT, params.fitter_classname)
    except AttributeError:
        msg = f"Could not find fitter class {params.fitter_classname!r}"
        raise TypeError(msg)

    try:
        fsi_class = getattr(ROOT, params.fsi_classname)
    except AttributeError:
        raise TypeError(f"Could not find fsi class {params.fsi_classname!r}")

    if params.mrc_path:
        mrc_filename, _, cfg = params.mrc_path.partition(':')
        if not mrc_filename:
            mrctfile = tfile
        else:
            mrc_file = ROOT.TFile.Open(mrc_filename)
            if not mrc_file:
                return {}

        mrc_query = params.pathquery(analysis='AnalysisTrueQinv', cent='00_90')
        if cfg.startswith('cfg'):
            mrc_query.cfg = cfg
        mrc_dir = mrc_file.Get(mrc_query.as_path())
        assert mrc_dir
        #print("Loaded", mrc_dir)

<<<<<<< HEAD
    data = ROOT.Data1D.From(tdir)
=======
        #mrc_dir.ls()

        data = ROOT.Data1D.From(tdir, mrc_dir, params.fit_range)
    else:
        data = ROOT.Data1D.From(tdir, params.fit_range)
>>>>>>> 7a6cbddb

    fitter = fittercls(data)
    fitter.fsi = fsi_class.new_shared_ptr(*params.fsi_args)
    # fitter.SetParamHintsFromDir(tdir)

    fit_results = fitter.fit_chi2() if params.fit_chi2 else fitter.fit_pml()
    if not fit_results:
        return None

    results = dict(fit_results.as_map())

    results["fsi"] = str(fitter.fsi.ClassName())
    results["cent"] = params.pathquery.cent
    results["pair"] = params.pathquery.pair
    results["magfield"] = params.pathquery.magfield
    results["kt"] = params.pathquery.kt
    results["kT"] = params.pathquery.mean_kt()
    results["cfg"] = params.pathquery.cfg

    results["analysis"] = params.pathquery.analysis

    results["mrc"] = params.mrc_path
    results["gamma"] = fitter.data.gamma
<<<<<<< HEAD
    results["ndof"] = 3 # fitter.degrees_of_freedom()
    results["chi2"] = 1 # fitter.resid_chi2(fit_results)
    results["rchi2"] = results["chi2"] / results["ndof"]
    print(results)
=======
    results["ndof"] = fitter.degrees_of_freedom()
    results["chi2"] = fitter.resid_chi2(fit_results)
    results["rchi2"] = results["chi2"] / results["ndof"]
    #print(results)
>>>>>>> 7a6cbddb

    return results


# def get_build_params(file) -> List[RunFitParams]:


if __name__ == "__main__":
    exit(main())<|MERGE_RESOLUTION|>--- conflicted
+++ resolved
@@ -146,14 +146,8 @@
     if loop is None:
         loop = asyncio.get_event_loop()
 
-<<<<<<< HEAD
-    pending = [await loop.run_in_executor(executor, run_fit, p) for p in params]
-
-    finished = set()
-=======
     pending = [loop.run_in_executor(executor, run_fit, p) for p in params]
     finished = []
->>>>>>> 7a6cbddb
 
     with tqdm(total=len(pending)) as pbar:
         while pending:
@@ -243,15 +237,9 @@
         assert mrc_dir
         #print("Loaded", mrc_dir)
 
-<<<<<<< HEAD
-    data = ROOT.Data1D.From(tdir)
-=======
-        #mrc_dir.ls()
-
         data = ROOT.Data1D.From(tdir, mrc_dir, params.fit_range)
     else:
         data = ROOT.Data1D.From(tdir, params.fit_range)
->>>>>>> 7a6cbddb
 
     fitter = fittercls(data)
     fitter.fsi = fsi_class.new_shared_ptr(*params.fsi_args)
@@ -275,17 +263,10 @@
 
     results["mrc"] = params.mrc_path
     results["gamma"] = fitter.data.gamma
-<<<<<<< HEAD
-    results["ndof"] = 3 # fitter.degrees_of_freedom()
-    results["chi2"] = 1 # fitter.resid_chi2(fit_results)
-    results["rchi2"] = results["chi2"] / results["ndof"]
-    print(results)
-=======
     results["ndof"] = fitter.degrees_of_freedom()
     results["chi2"] = fitter.resid_chi2(fit_results)
     results["rchi2"] = results["chi2"] / results["ndof"]
     #print(results)
->>>>>>> 7a6cbddb
 
     return results
 
