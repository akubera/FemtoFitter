///
/// \file femtofitter/mrc/MrcMatrix1D.hpp
///

#pragma once

#ifndef MRCMATRIX1D_HPP
#define MRCMATRIX1D_HPP

#include "Mrc.hpp"
#include "HistCache.hpp"

#include <TH2.h>
#include <memory>



/// \class MrcMatrix1D
/// \brief Use smearing matrix
///
///
class MrcMatrix1D : public Mrc1D {
public:

  /// reconstructed vs generated 2d-histogram
  std::unique_ptr<TH2> raw_matrix;

  std::unique_ptr<TH1D> unsmeared_denominator;
  std::unique_ptr<TH1D> smeared_denominator;

  /// Cache of rebinned matrix histograms
  mutable HistCache<TH1, TH2D> norm_cache;
  mutable HistCache<TH1, TH2D> rnorm_cache;

  mutable HistCache<TH1, TH1D> denom_cache;

  std::string source_name;

  mutable HistCache<TH1, TH1D> bg_cache;

  MrcMatrix1D(const TH2& hist)
    : raw_matrix(static_cast<TH2*>(hist.Clone()))
    , unsmeared_denominator(raw_matrix->ProjectionX("unsmeared_den", 1, raw_matrix->GetNbinsY()))
    , smeared_denominator(raw_matrix->ProjectionY("smeared_den", 1, raw_matrix->GetNbinsX()))
    , norm_cache()
    , rnorm_cache()
    , source_name()
    {
    }

  static std::shared_ptr<Mrc1D> new_shared_ptr(const TH2& hist)
    { return std::make_shared<MrcMatrix1D>(hist); }

  virtual std::unique_ptr<TH1> Smeared(const TH1 &h) const
    {
      auto result = std::unique_ptr<TH1>(static_cast<TH1*>(h.Clone()));
      Smear(*result);
      return result;
    }

  std::shared_ptr<TH1D> SmearedBackground(TH1 &h) const
    {
      if (auto bg = bg_cache[h]) {
        return bg;
      }

      auto res = std::make_shared<TH1D>("bg", "Smeared Background", h.GetNbinsX(), h.GetXaxis()->GetXmin(), h.GetXaxis()->GetXmax());
      static_cast<TArrayD*>(res.get())->Reset(1);
      Smear(*res);
      bg_cache[h] = res;
      return res;
    }

  void Smear(TH1 &h) const override
    {
      auto mrc = GetNormalizedMatrix(h);
      std::vector<double> buff(h.GetNbinsX());

      for (int j=1; j <= h.GetNbinsX(); ++j) {
        double sum = 0.0;
        for (int i=1; i <= h.GetNbinsX(); ++i) {
          sum += h.GetBinContent(i) * mrc->GetBinContent(i, j);
        }
        buff[j-1] = sum;
      }

      for (int i=1; i <= h.GetNbinsX(); ++i) {
        h.SetBinContent(i, buff[i-1]);
      }
    }

  void SmearCF(TH1 &h) const
    {
      auto mrc = GetNormalizedMatrix(h);
      std::vector<double> buff(h.GetNbinsX());

      for (int j=1; j <= h.GetNbinsX(); ++j) {
        double sum = 0.0;
        for (int i=1; i <= h.GetNbinsX(); ++i) {
          sum += h.GetBinContent(i) * mrc->GetBinContent(i, j);
        }
        buff[j-1] = sum;
      }

      for (int i=1; i <= h.GetNbinsX(); ++i) {
        h.SetBinContent(i, buff[i-1]);
      }
    }

  static void SmearCF(TH1 &h, const TH2D &smear)
    {
      std::vector<double> buff(h.GetNbinsX());

      for (int j=1; j <= h.GetNbinsX(); ++j) {
        double sum = 0.0;
        for (int i=1; i <= h.GetNbinsX(); ++i) {
          sum += h.GetBinContent(i) * smear.GetBinContent(i, j);
        }
        buff[j-1] = sum;
      }

      for (int i=1; i <= h.GetNbinsX(); ++i) {
        h.SetBinContent(i, buff[i-1]);
      }
    }

  void Unsmear(TH1 &h) const override
    { throw std::runtime_error("Unimplemented method"); }

  std::shared_ptr<TH2D> GetNormalizedMatrix(const TH1 &h) const
    {
      if (auto mrc = norm_cache[h]) {
        return mrc;
      }

      auto result = rebin_matrix_like(h);

      const Int_t
        Nx = result->GetNbinsX(),
        Ny = result->GetNbinsY();

      // normalize along y-direction
      for (int i=1; i <= Nx; ++i) {

        Double_t sum = 0.0;
        for (int j=1; j <= Ny + 1; ++j) {
          sum += result->GetBinContent(i, j);
        }

        if (sum == 0.0) {
          continue;
        }

        for (int j=1; j <= Ny; ++j) {
          double val = result->GetBinContent(i, j);
          result->SetBinContent(i, j, val / sum);
          result->SetBinError(i, j, std::sqrt(val) / sum);
        }
      }

      norm_cache.insert(h, result);

      return result;
    }

  std::shared_ptr<const TH2D> GetRowNormalizedMatrix(const TH1 &h) const
    {
      if (auto mrc = rnorm_cache[h]) {
        return mrc;
      }

      auto result = rebin_matrix_like(h);

      const Int_t
        Nx = result->GetNbinsX(),
        Ny = result->GetNbinsY();

      // normalize along x-direction
      for (int j=1; j <= Ny; ++j) {

        Double_t sum = 0.0;
<<<<<<< HEAD
        for (int j=1; j <= h.GetNbinsY(); ++j) {
=======
        for (int i=1; i <= Nx; ++i) {
>>>>>>> 512c9a65
          sum += result->GetBinContent(i, j);
        }

        if (sum == 0.0) {
          continue;
        }

<<<<<<< HEAD
        for (int j=1; j <= h.GetNbinsY(); ++j) {
=======
        for (int i=1; i <= Nx; ++i) {
>>>>>>> 512c9a65
          double val = result->GetBinContent(i, j);
          result->SetBinContent(i, j, val / sum);
          result->SetBinError(i, j, std::sqrt(val) / sum);
        }
      }

<<<<<<< HEAD
      // cache.insert(h, result);
      cache[h] = result;
=======
      rnorm_cache.insert(h, result);
>>>>>>> 512c9a65

      return result;
    }

  std::shared_ptr<TH2D> rebin_matrix_like(const TH1 &h) const
    {
      return rebin_matrix_like(h, *raw_matrix);
    }

  static std::shared_ptr<TH2D> rebin_matrix_like(const TH1 &h, const TH2 &matrix)
    {
      const TAxis &xax = *h.GetXaxis();

      const Int_t
        Nx = h.GetNbinsX(),
        overflow_bin = Nx+1;

      const Double_t
        Xlo = xax.GetXmin(),
        Xhi = xax.GetXmax(),
        Ylo = Xlo,
        Yhi = Xhi,
        mxlo = matrix.GetXaxis()->GetXmin(),
        mxhi = matrix.GetXaxis()->GetXmax(),
        mylo = matrix.GetYaxis()->GetXmin(),
        myhi = matrix.GetYaxis()->GetXmax();

      // limits are same
      if (mxlo == Xlo && mxhi == Xhi &&
          mylo == Ylo && myhi == Yhi) {

        /// if perfectly dividable, use Rebin2D method
        Int_t newx, newy;
        if (std::remquo(matrix.GetNbinsX(), Nx, &newx) == 0.0 &&
            std::remquo(matrix.GetNbinsY(), Nx, &newy) == 0.0) {

          TString newname = Form("rebin_%s_%d_%d", matrix.GetName(), newx, newy);
          TH2 *newhist = const_cast<TH2&>(matrix).Rebin2D(newx, newy, newname.Data());

          std::shared_ptr<TH2D> result(static_cast<TH2D*>(newhist));
          // std::shared_ptr<TH2D> result(static_cast<TH2D*>(matrix.Clone()));
          return result;
        }
      }

      if (Xhi > mxhi || Xhi > myhi) {
        throw std::runtime_error("Histogram upper-bounds exceed raw-matrix, cannot rebin");
        return nullptr;
      }

      if (Xlo < mxlo|| Xlo < mylo) {
        throw std::runtime_error("Histogram lower-bounds exceed raw-matrix, cannot rebin");
        return nullptr;
      }

      auto result = std::make_shared<TH2D>("mrc", "Rebinned MRC matrix",
                                           Nx, Xlo, Xhi,
                                           Nx, Xlo, Xhi);

      for (int j=1; j <= Nx; ++j) {
        const Double_t ylo = xax.GetBinLowEdge(j),
                       yhi = xax.GetBinUpEdge(j);

        for (int i=1; i <= Nx; ++i) {
          const Double_t xlo = xax.GetBinLowEdge(i),
                         xhi = xax.GetBinUpEdge(i);

          const Double_t val = integrate({xlo, xhi}, {ylo, yhi}, matrix);
          result->SetBinContent(i, j, val);
        }
      }

      // handle overflow & underflow
      for (int i=1; i<=Nx; ++i) {
        const Double_t
          xlo = xax.GetBinLowEdge(i),
          xhi = xax.GetBinUpEdge(i),
          ylo = xlo,
          yhi = xhi;

        const double
          x_underflow = integrate({xlo, xhi}, {mylo - 1.0, Ylo}, matrix),
          x_overflow = integrate({xlo, xhi}, {Yhi, myhi + 1.0}, matrix),
          y_underflow = integrate({mxlo - 1.0, Xlo}, {ylo, yhi}, matrix),
          y_overflow = integrate({Xhi, mxhi + 1.0}, {ylo, yhi}, matrix);

        result->SetBinContent(i, 0, x_underflow);
        result->SetBinContent(i, overflow_bin, x_overflow);
        result->SetBinContent(0, i, y_underflow);
        result->SetBinContent(overflow_bin, i, y_overflow);
      }

      const double
        bin_uu = integrate({mxlo-1.0, Xlo}, {mylo-1.0, Ylo}, matrix),
        bin_ou = integrate({Xhi, mxhi+1.0}, {mylo-1.0, Ylo}, matrix),
        bin_uo = integrate({mxlo-1.0, Xlo}, {Yhi, myhi+1.0}, matrix),
        bin_oo = integrate({Xhi, mxhi+1.0}, {Yhi, myhi+1.0}, matrix);

      result->SetBinContent(0, 0, bin_uu);
      result->SetBinContent(overflow_bin, 0, bin_ou);
      result->SetBinContent(0, overflow_bin, bin_uo);
      result->SetBinContent(overflow_bin, overflow_bin, bin_oo);

      return result;
    }

  void SmearRowMethod(TH1 &h) const override
    {
      auto matrix = GetRowNormalizedMatrix(h);
      MrcMatrix1D::SmearCF(h, *matrix);
    }

  void SmearColMethod(TH1 &h) const override
    {
      auto matrix = GetNormalizedMatrix(h);
      MrcMatrix1D::SmearCF(h, *matrix);
    }

  // std::unique_ptr<TH1D> GetSmearedDenLike(const TH1& h) const
  //   {
  //   }

  const TH1D& GetSmearedDen() const override
    {
      return *smeared_denominator;
    }

  std::unique_ptr<TH1D> GetUnsmearedDen() const override
    {
      auto *res = static_cast<TH1D*>(unsmeared_denominator->Clone());
      return std::unique_ptr<TH1D>(res);
    }

  std::string Describe() const override
    {
      return "MrcMatrix1D[" + source_name + "]";
    }

};

#endif<|MERGE_RESOLUTION|>--- conflicted
+++ resolved
@@ -179,11 +179,7 @@
       for (int j=1; j <= Ny; ++j) {
 
         Double_t sum = 0.0;
-<<<<<<< HEAD
-        for (int j=1; j <= h.GetNbinsY(); ++j) {
-=======
         for (int i=1; i <= Nx; ++i) {
->>>>>>> 512c9a65
           sum += result->GetBinContent(i, j);
         }
 
@@ -191,23 +187,14 @@
           continue;
         }
 
-<<<<<<< HEAD
-        for (int j=1; j <= h.GetNbinsY(); ++j) {
-=======
         for (int i=1; i <= Nx; ++i) {
->>>>>>> 512c9a65
           double val = result->GetBinContent(i, j);
           result->SetBinContent(i, j, val / sum);
           result->SetBinError(i, j, std::sqrt(val) / sum);
         }
       }
 
-<<<<<<< HEAD
-      // cache.insert(h, result);
-      cache[h] = result;
-=======
       rnorm_cache.insert(h, result);
->>>>>>> 512c9a65
 
       return result;
     }
