--- conflicted
+++ resolved
@@ -2,10 +2,7 @@
 # femtofitter/plotting.py
 #
 
-<<<<<<< HEAD
 import numpy as np
-=======
->>>>>>> 66266db7
 import pandas as pd
 
 
@@ -62,10 +59,6 @@
         c.cd(i)
         r.DrawCopy("HE")
 
-<<<<<<< HEAD
-=======
-
->>>>>>> 66266db7
     RED = 2
     fithist = den.Clone(basename + "fithist")
     fithist.Divide(mrc)
@@ -96,7 +89,6 @@
     return c
 
 
-<<<<<<< HEAD
 def stat_mean(vals, errs):
     """
     Correct statistical error combining
@@ -116,8 +108,6 @@
     res = np.array([(x, *stat_mean(d[ykey], d[ekey])) for x, d in odf.groupby(xkey)])
     return res.T
 
-=======
->>>>>>> 66266db7
 
 class QuadPlot:
 
@@ -128,15 +118,9 @@
         else:
             self.df = fr
 
-<<<<<<< HEAD
     def show(self, *groups, limit_alpha=True, cfg=None, sysdf=None, xshift=None):
         import matplotlib.pyplot as plt
         from itertools import repeat
-=======
-
-    def show(self, *groups, limit_alpha=True, cfg=None):
-        import matplotlib.pyplot as plt
->>>>>>> 66266db7
 
         if cfg is not None:
             df = self.df[self.df.cfg == cfg]
@@ -144,22 +128,16 @@
             df = self.df
 
         default_plot_ops = {
-<<<<<<< HEAD
             "linestyle": "--",
             'marker': 's',
             'fmt': '',
             'capsize': 4,
 #             'solid_capstyle': 'butt',
-=======
-            "linestyle": "-",
-            'marker': 'o',
->>>>>>> 66266db7
             'xlim': (0.2, 1.0),
         }
 
         plt.close()
 
-<<<<<<< HEAD
         keys = ["Ro", "Rs", "Rl", 'lam']
         if 'alpha' in df.columns:
             keys.append('alpha')
@@ -176,23 +154,10 @@
                 shift = next(xshift_it)
                 cent = cent.replace('_', '-') + "%"
                 for ax, key in zip(axs.flat, keys):
-=======
-        def _do_makeplot(data):
-            fig, axs = plt.subplots(2, 2, figsize=(12, 12))
-            for cent, cent_data in data.groupby("cent"):
-                #print(cent, cent_data)
-                cent = cent.replace('_', '-') + "%"
-                for ax, key in zip(axs.flat, ("Ro", "Rs", "Rl", 'lam')):
->>>>>>> 66266db7
                     plot_ops = default_plot_ops.copy()
                     if limit_alpha and key == 'alpha':
                         plot_ops['ylim'] = (1.0, 2.2) if limit_alpha is True else limit_alpha
 
-<<<<<<< HEAD
-=======
-                    # plot_ops['yerr'] = key + "_err"
-
->>>>>>> 66266db7
                     if key == 'lam':
                         title = r"$\lambda$"
                     elif key == 'Ro':
@@ -204,7 +169,6 @@
                     else:
                         title = key
 
-<<<<<<< HEAD
                     X, Y, E = extract_values(cent_data, key)
 
                     if sysdf is not None:
@@ -233,30 +197,6 @@
             #         ax.set_ylim(2.0, 8.0)
             #     else:
             #         ax.set_ylim(0.2, 0.8)
-=======
-                    # cent_data.sort_values("kT").plot("kT", key, ax=ax, title=title, label=cent, **plot_ops)
-                    if key == 'Ro':
-                        cd = [(kT, kTdata[key].min()) for kT, kTdata in cent_data.sort_values("kT").groupby('kT')]
-                    else:
-                        cd = [(kT, kTdata[key].mean()) for kT, kTdata in cent_data.sort_values("kT").groupby('kT')]
-                    cda = pd.np.array(cd)
-                            # for _, dat in groupby]
-                    plot_ops.pop("xlim")
-                    ax.errorbar(*cda.T, label=cent, **plot_ops)
-                    ax.plot(*cda.T, label=cent, **plot_ops)
-                    ax.set_title(title)
-
-                    # if key != 'lam':
-                    #     # ax.legend_.set_visible(False)
-                    # else:
-                    #     leg = ax.legend(numpoints=1, loc='best', fontsize=16)
-                    #     if leg:
-                    #         leg.set_title("Centrality", prop={"size": 16, 'weight': 'bold'})
-                    # if key.startswith("R"):
-                    #     ax.set_ylim(0.0, 8.0)
-                    # else:
-                    #     ax.set_ylim(0.2, 0.8)
->>>>>>> 66266db7
             return fig
 
         if groups:
@@ -265,13 +205,4 @@
         else:
             result = _do_makeplot(df)
 
-        return result
-<<<<<<< HEAD
-=======
-
-
-
-
-
-        plt.show()
->>>>>>> 66266db7
+        return result